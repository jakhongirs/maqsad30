--- conflicted
+++ resolved
@@ -222,19 +222,8 @@
 CELERY_BEAT_SCHEDULE = {
     "update-user-challenge-streaks": {
         "task": "apps.main.tasks.update_all_user_challenge_streaks",
-        "schedule": crontab(hour=5, minute=0),
-    },
-<<<<<<< HEAD
-=======
-    "process-tournament-day-end": {
-        "task": "apps.main.tasks.process_tournament_day_end",
-        "schedule": crontab(minute=5, hour=0),
-    },
-    "process-tournament-awards": {
-        "task": "apps.main.tasks.process_tournament_awards",
-        "schedule": crontab(minute=5, hour=15),
-    },
->>>>>>> 380481da
+        "schedule": crontab(hour=0, minute=0),
+    }
 }
 
 sentry_sdk.init(
